use fnv::FnvHashMap;
use juniper::{
    execute, graphql_object, DefaultScalarValue, EmptyMutation, EmptySubscription, GraphQLObject,
    GraphQLType, Object, Registry, RootNode, Value, Variables,
};

#[derive(GraphQLObject, Debug, PartialEq)]
#[graphql(
    name = "MyObj",
    description = "obj descr",
    scalar = DefaultScalarValue
)]
struct Obj {
    regular_field: bool,
    #[graphql(
        name = "renamedField",
        description = "descr",
        deprecated = "field deprecation"
    )]
    c: i32,
}

#[derive(GraphQLObject, Debug, PartialEq)]
#[graphql(scalar = DefaultScalarValue)]
struct Nested {
    obj: Obj,
}

<<<<<<< HEAD
=======
struct Query;
struct NoRenameQuery;

>>>>>>> c964fd80
/// Object comment.
#[derive(GraphQLObject, Debug, PartialEq)]
struct DocComment {
    /// Field comment.
    regular_field: bool,
}

/// Doc 1.\
/// Doc 2.
///
/// Doc 4.
#[derive(GraphQLObject, Debug, PartialEq)]
struct MultiDocComment {
    /// Field 1.
    /// Field 2.
    regular_field: bool,
}

/// This is not used as the description.
#[derive(GraphQLObject, Debug, PartialEq)]
#[graphql(description = "obj override")]
struct OverrideDocComment {
    /// This is not used as the description.
    #[graphql(description = "field override")]
    regular_field: bool,
}

#[derive(GraphQLObject, Debug, PartialEq)]
struct WithLifetime<'a> {
    regular_field: &'a i32,
}

#[derive(GraphQLObject, Debug, PartialEq)]
struct SkippedFieldObj {
    regular_field: bool,
    #[graphql(skip)]
    skipped: i32,
}

#[derive(GraphQLObject, Debug, PartialEq)]
#[graphql(rename = "none")]
struct NoRenameObj {
    one_field: bool,
    another_field: i32,
}
struct Context;
impl juniper::Context for Context {}

#[derive(GraphQLObject, Debug)]
#[graphql(context = Context)]
struct WithCustomContext {
    a: bool,
}

struct Query;

#[graphql_object(scalar = DefaultScalarValue)]
impl Query {
    fn obj() -> Obj {
        Obj {
            regular_field: true,
            c: 22,
        }
    }

    fn nested() -> Nested {
        Nested {
            obj: Obj {
                regular_field: false,
                c: 333,
            },
        }
    }

    fn doc() -> DocComment {
        DocComment {
            regular_field: true,
        }
    }

    fn multi_doc() -> MultiDocComment {
        MultiDocComment {
            regular_field: true,
        }
    }

    fn override_doc() -> OverrideDocComment {
        OverrideDocComment {
            regular_field: true,
        }
    }

    fn skipped_field_obj() -> SkippedFieldObj {
        SkippedFieldObj {
            regular_field: false,
            skipped: 42,
        }
    }

    fn no_rename_obj() -> NoRenameObj {
        NoRenameObj {
            one_field: true,
            another_field: 146,
        }
    }
}

#[juniper::graphql_object(rename = "none")]
impl NoRenameQuery {
    fn obj() -> Obj {
        Obj {
            regular_field: false,
            c: 22,
        }
    }

    fn no_rename_obj() -> NoRenameObj {
        NoRenameObj {
            one_field: true,
            another_field: 146,
        }
    }
}

#[tokio::test]
async fn test_doc_comment_simple() {
    let mut registry: Registry = Registry::new(FnvHashMap::default());
    let meta = DocComment::meta(&(), &mut registry);
    assert_eq!(meta.description(), Some(&"Object comment.".to_string()));

    check_descriptions(
        "DocComment",
        &Value::scalar("Object comment."),
        "regularField",
        &Value::scalar("Field comment."),
    )
    .await;
}

#[tokio::test]
async fn test_multi_doc_comment() {
    let mut registry: Registry = Registry::new(FnvHashMap::default());
    let meta = MultiDocComment::meta(&(), &mut registry);
    assert_eq!(
        meta.description(),
        Some(&"Doc 1. Doc 2.\n\nDoc 4.".to_string())
    );

    check_descriptions(
        "MultiDocComment",
        &Value::scalar("Doc 1. Doc 2.\n\nDoc 4."),
        "regularField",
        &Value::scalar("Field 1.\nField 2."),
    )
    .await;
}

#[tokio::test]
async fn test_doc_comment_override() {
    let mut registry: Registry = Registry::new(FnvHashMap::default());
    let meta = OverrideDocComment::meta(&(), &mut registry);
    assert_eq!(meta.description(), Some(&"obj override".to_string()));

    check_descriptions(
        "OverrideDocComment",
        &Value::scalar("obj override"),
        "regularField",
        &Value::scalar("field override"),
    )
    .await;
}

#[tokio::test]
async fn test_no_rename_root() {
    let doc = r#"
        {
            no_rename_obj {
                one_field
                another_field
            }

            obj {
                regularField
            }
        }"#;

    let schema = RootNode::new(
        NoRenameQuery,
        EmptyMutation::<()>::new(),
        EmptySubscription::<()>::new(),
    );

    assert_eq!(
        execute(doc, None, &schema, &Variables::new(), &()).await,
        Ok((
            Value::object(
                vec![
                    (
                        "no_rename_obj",
                        Value::object(
                            vec![
                                ("one_field", Value::scalar(true)),
                                ("another_field", Value::scalar(146)),
                            ]
                            .into_iter()
                            .collect(),
                        ),
                    ),
                    (
                        "obj",
                        Value::object(
                            vec![("regularField", Value::scalar(false)),]
                                .into_iter()
                                .collect(),
                        ),
                    )
                ]
                .into_iter()
                .collect()
            ),
            vec![]
        ))
    );
}

#[tokio::test]
async fn test_no_rename_obj() {
    let doc = r#"
        {
            noRenameObj {
                one_field
                another_field
            }
        }"#;

    let schema = RootNode::new(
        Query,
        EmptyMutation::<()>::new(),
        EmptySubscription::<()>::new(),
    );

    assert_eq!(
        execute(doc, None, &schema, &Variables::new(), &()).await,
        Ok((
            Value::object(
                vec![(
                    "noRenameObj",
                    Value::object(
                        vec![
                            ("one_field", Value::scalar(true)),
                            ("another_field", Value::scalar(146)),
                        ]
                        .into_iter()
                        .collect(),
                    ),
                )]
                .into_iter()
                .collect()
            ),
            vec![]
        ))
    );
}

#[tokio::test]
async fn test_derived_object() {
    assert_eq!(
        <Obj as GraphQLType<DefaultScalarValue>>::name(&()),
        Some("MyObj")
    );

    // Verify meta info.
    let mut registry: Registry = Registry::new(FnvHashMap::default());
    let meta = Obj::meta(&(), &mut registry);

    assert_eq!(meta.name(), Some("MyObj"));
    assert_eq!(meta.description(), Some(&"obj descr".to_string()));

    let doc = r#"
        {
            obj {
                regularField
                renamedField
            }
        }"#;

    let schema = RootNode::new(
        Query,
        EmptyMutation::<()>::new(),
        EmptySubscription::<()>::new(),
    );

    assert_eq!(
        execute(doc, None, &schema, &Variables::new(), &()).await,
        Ok((
            Value::object(
                vec![(
                    "obj",
                    Value::object(
                        vec![
                            ("regularField", Value::scalar(true)),
                            ("renamedField", Value::scalar(22)),
                        ]
                        .into_iter()
                        .collect(),
                    ),
                )]
                .into_iter()
                .collect()
            ),
            vec![]
        ))
    );
}

#[tokio::test]
#[should_panic]
async fn test_cannot_query_skipped_field() {
    let doc = r#"
        {
            skippedFieldObj {
                skippedField
            }
        }"#;
    let schema = RootNode::new(
        Query,
        EmptyMutation::<()>::new(),
        EmptySubscription::<()>::new(),
    );
    execute(doc, None, &schema, &Variables::new(), &())
        .await
        .unwrap();
}

#[tokio::test]
async fn test_skipped_field_siblings_unaffected() {
    let doc = r#"
        {
            skippedFieldObj {
                regularField
            }
        }"#;
    let schema = RootNode::new(
        Query,
        EmptyMutation::<()>::new(),
        EmptySubscription::<()>::new(),
    );
    execute(doc, None, &schema, &Variables::new(), &())
        .await
        .unwrap();
}

#[tokio::test]
async fn test_derived_object_nested() {
    let doc = r#"
        {
            nested {
                obj {
                    regularField
                    renamedField
                }
            }
        }"#;

    let schema = RootNode::new(
        Query,
        EmptyMutation::<()>::new(),
        EmptySubscription::<()>::new(),
    );

    assert_eq!(
        execute(doc, None, &schema, &Variables::new(), &()).await,
        Ok((
            Value::object(
                vec![(
                    "nested",
                    Value::object(
                        vec![(
                            "obj",
                            Value::object(
                                vec![
                                    ("regularField", Value::scalar(false)),
                                    ("renamedField", Value::scalar(333)),
                                ]
                                .into_iter()
                                .collect(),
                            ),
                        )]
                        .into_iter()
                        .collect(),
                    ),
                )]
                .into_iter()
                .collect()
            ),
            vec![]
        ))
    );
}

async fn check_descriptions(
    object_name: &str,
    object_description: &Value,
    field_name: &str,
    field_value: &Value,
) {
    let doc = format!(
        r#"
    {{
        __type(name: "{}") {{
            name,
            description,
            fields {{
                name
                description
            }}
        }}
    }}
    "#,
        object_name
    );
    let _result = run_type_info_query(&doc, |(type_info, values)| {
        assert_eq!(
            type_info.get_field_value("name"),
            Some(&Value::scalar(object_name))
        );
        assert_eq!(
            type_info.get_field_value("description"),
            Some(object_description)
        );
        assert!(values.contains(&Value::object(
            vec![
                ("name", Value::scalar(field_name)),
                ("description", field_value.clone()),
            ]
            .into_iter()
            .collect(),
        )));
    })
    .await;
}

async fn run_type_info_query<F>(doc: &str, f: F)
where
    F: Fn((&Object<DefaultScalarValue>, &Vec<Value>)) -> (),
{
    let schema = RootNode::new(
        Query,
        EmptyMutation::<()>::new(),
        EmptySubscription::<()>::new(),
    );

    let (result, errs) = execute(doc, None, &schema, &Variables::new(), &())
        .await
        .expect("Execution failed");

    assert_eq!(errs, []);

    println!("Result: {:#?}", result);

    let type_info = result
        .as_object_value()
        .expect("Result is not an object")
        .get_field_value("__type")
        .expect("__type field missing")
        .as_object_value()
        .expect("__type field not an object value");

    let fields = type_info
        .get_field_value("fields")
        .expect("fields field missing")
        .as_list_value()
        .expect("fields not a list");

    f((type_info, fields));
}<|MERGE_RESOLUTION|>--- conflicted
+++ resolved
@@ -26,12 +26,6 @@
     obj: Obj,
 }
 
-<<<<<<< HEAD
-=======
-struct Query;
-struct NoRenameQuery;
-
->>>>>>> c964fd80
 /// Object comment.
 #[derive(GraphQLObject, Debug, PartialEq)]
 struct DocComment {
@@ -77,6 +71,7 @@
     one_field: bool,
     another_field: i32,
 }
+
 struct Context;
 impl juniper::Context for Context {}
 
@@ -139,7 +134,9 @@
     }
 }
 
-#[juniper::graphql_object(rename = "none")]
+struct NoRenameQuery;
+
+#[graphql_object(rename = "none", scalar = DefaultScalarValue)]
 impl NoRenameQuery {
     fn obj() -> Obj {
         Obj {
@@ -202,6 +199,142 @@
         &Value::scalar("field override"),
     )
     .await;
+}
+
+#[tokio::test]
+async fn test_derived_object() {
+    assert_eq!(
+        <Obj as GraphQLType<DefaultScalarValue>>::name(&()),
+        Some("MyObj")
+    );
+
+    // Verify meta info.
+    let mut registry: Registry = Registry::new(FnvHashMap::default());
+    let meta = Obj::meta(&(), &mut registry);
+
+    assert_eq!(meta.name(), Some("MyObj"));
+    assert_eq!(meta.description(), Some(&"obj descr".to_string()));
+
+    let doc = r#"
+        {
+            obj {
+                regularField
+                renamedField
+            }
+        }"#;
+
+    let schema = RootNode::new(
+        Query,
+        EmptyMutation::<()>::new(),
+        EmptySubscription::<()>::new(),
+    );
+
+    assert_eq!(
+        execute(doc, None, &schema, &Variables::new(), &()).await,
+        Ok((
+            Value::object(
+                vec![(
+                    "obj",
+                    Value::object(
+                        vec![
+                            ("regularField", Value::scalar(true)),
+                            ("renamedField", Value::scalar(22)),
+                        ]
+                        .into_iter()
+                        .collect(),
+                    ),
+                )]
+                .into_iter()
+                .collect()
+            ),
+            vec![]
+        ))
+    );
+}
+
+#[tokio::test]
+#[should_panic]
+async fn test_cannot_query_skipped_field() {
+    let doc = r#"
+        {
+            skippedFieldObj {
+                skippedField
+            }
+        }"#;
+    let schema = RootNode::new(
+        Query,
+        EmptyMutation::<()>::new(),
+        EmptySubscription::<()>::new(),
+    );
+    execute(doc, None, &schema, &Variables::new(), &())
+        .await
+        .unwrap();
+}
+
+#[tokio::test]
+async fn test_skipped_field_siblings_unaffected() {
+    let doc = r#"
+        {
+            skippedFieldObj {
+                regularField
+            }
+        }"#;
+    let schema = RootNode::new(
+        Query,
+        EmptyMutation::<()>::new(),
+        EmptySubscription::<()>::new(),
+    );
+    execute(doc, None, &schema, &Variables::new(), &())
+        .await
+        .unwrap();
+}
+
+#[tokio::test]
+async fn test_derived_object_nested() {
+    let doc = r#"
+        {
+            nested {
+                obj {
+                    regularField
+                    renamedField
+                }
+            }
+        }"#;
+
+    let schema = RootNode::new(
+        Query,
+        EmptyMutation::<()>::new(),
+        EmptySubscription::<()>::new(),
+    );
+
+    assert_eq!(
+        execute(doc, None, &schema, &Variables::new(), &()).await,
+        Ok((
+            Value::object(
+                vec![(
+                    "nested",
+                    Value::object(
+                        vec![(
+                            "obj",
+                            Value::object(
+                                vec![
+                                    ("regularField", Value::scalar(false)),
+                                    ("renamedField", Value::scalar(333)),
+                                ]
+                                .into_iter()
+                                .collect(),
+                            ),
+                        )]
+                        .into_iter()
+                        .collect(),
+                    ),
+                )]
+                .into_iter()
+                .collect()
+            ),
+            vec![]
+        ))
+    );
 }
 
 #[tokio::test]
@@ -296,142 +429,6 @@
     );
 }
 
-#[tokio::test]
-async fn test_derived_object() {
-    assert_eq!(
-        <Obj as GraphQLType<DefaultScalarValue>>::name(&()),
-        Some("MyObj")
-    );
-
-    // Verify meta info.
-    let mut registry: Registry = Registry::new(FnvHashMap::default());
-    let meta = Obj::meta(&(), &mut registry);
-
-    assert_eq!(meta.name(), Some("MyObj"));
-    assert_eq!(meta.description(), Some(&"obj descr".to_string()));
-
-    let doc = r#"
-        {
-            obj {
-                regularField
-                renamedField
-            }
-        }"#;
-
-    let schema = RootNode::new(
-        Query,
-        EmptyMutation::<()>::new(),
-        EmptySubscription::<()>::new(),
-    );
-
-    assert_eq!(
-        execute(doc, None, &schema, &Variables::new(), &()).await,
-        Ok((
-            Value::object(
-                vec![(
-                    "obj",
-                    Value::object(
-                        vec![
-                            ("regularField", Value::scalar(true)),
-                            ("renamedField", Value::scalar(22)),
-                        ]
-                        .into_iter()
-                        .collect(),
-                    ),
-                )]
-                .into_iter()
-                .collect()
-            ),
-            vec![]
-        ))
-    );
-}
-
-#[tokio::test]
-#[should_panic]
-async fn test_cannot_query_skipped_field() {
-    let doc = r#"
-        {
-            skippedFieldObj {
-                skippedField
-            }
-        }"#;
-    let schema = RootNode::new(
-        Query,
-        EmptyMutation::<()>::new(),
-        EmptySubscription::<()>::new(),
-    );
-    execute(doc, None, &schema, &Variables::new(), &())
-        .await
-        .unwrap();
-}
-
-#[tokio::test]
-async fn test_skipped_field_siblings_unaffected() {
-    let doc = r#"
-        {
-            skippedFieldObj {
-                regularField
-            }
-        }"#;
-    let schema = RootNode::new(
-        Query,
-        EmptyMutation::<()>::new(),
-        EmptySubscription::<()>::new(),
-    );
-    execute(doc, None, &schema, &Variables::new(), &())
-        .await
-        .unwrap();
-}
-
-#[tokio::test]
-async fn test_derived_object_nested() {
-    let doc = r#"
-        {
-            nested {
-                obj {
-                    regularField
-                    renamedField
-                }
-            }
-        }"#;
-
-    let schema = RootNode::new(
-        Query,
-        EmptyMutation::<()>::new(),
-        EmptySubscription::<()>::new(),
-    );
-
-    assert_eq!(
-        execute(doc, None, &schema, &Variables::new(), &()).await,
-        Ok((
-            Value::object(
-                vec![(
-                    "nested",
-                    Value::object(
-                        vec![(
-                            "obj",
-                            Value::object(
-                                vec![
-                                    ("regularField", Value::scalar(false)),
-                                    ("renamedField", Value::scalar(333)),
-                                ]
-                                .into_iter()
-                                .collect(),
-                            ),
-                        )]
-                        .into_iter()
-                        .collect(),
-                    ),
-                )]
-                .into_iter()
-                .collect()
-            ),
-            vec![]
-        ))
-    );
-}
-
 async fn check_descriptions(
     object_name: &str,
     object_description: &Value,
